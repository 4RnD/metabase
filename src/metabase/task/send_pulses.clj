--- conflicted
+++ resolved
@@ -71,13 +71,8 @@
         (log/warn (format "Error running card query (%n)" card-id) t)))))
 
 (defn send-pulse-email
-<<<<<<< HEAD
-  ""
+  "Send a `Pulse` email given a list of card results to render and a list of recipients to send to."
   [{:keys [id name] :as pulse} results recipients]
-=======
-  "Send a `Pulse` email given a list of card results to render and a list of recipients to send to."
-  [{:keys [id name]} results recipients]
->>>>>>> 204b4a72
   (log/debug (format "Sending Pulse (%d) via Channel :email" id))
   (let [email-subject    (str "Pulse Email: " name)
         email-recipients (filterv u/is-email? (map :email recipients))]
@@ -102,21 +97,15 @@
      :fallback (:name card)}))
 
 (defn send-pulse-slack
-<<<<<<< HEAD
-  ""
+  "Post a `Pulse` to a slack channel given a list of card results to render and details about the slack destination."
   [{:keys [id name] :as pulse} results details]
   (log/debug (format "Sending Pulse (%d) via Channel :slack" id))
   (client/post "https://slack.com/api/chat.postMessage"
                {:form-params {:token (setting/get :slack-token)
-                              :channel "@tom";(:channel details)
+                              :channel (:channel details)
                               :username "MetaBot"
                               :text (str "Pulse: " name)
                               :attachments (cheshire/generate-string (mapv create-slack-attachment results))}}))
-=======
-  "Post a `Pulse` to a slack channel given a list of card results to render and details about the slack destination."
-  [{:keys [id] :as pulse} results details]
-  (log/debug (format "Sending Pulse (%d) via Channel :slack" id)))
->>>>>>> 204b4a72
 
 (defn send-pulse
   "Execute and Send a `Pulse`, optionally specifying the specific `PulseChannels`.  This includes running each
