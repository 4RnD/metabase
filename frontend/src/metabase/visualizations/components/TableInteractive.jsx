--- conflicted
+++ resolved
@@ -571,47 +571,29 @@
               : undefined
           }
         >
-<<<<<<< HEAD
           {renderTableHeaderWrapper(
-            [
-              isSortable &&
-=======
-          <div className="cellData">
             <Ellipsified tooltip={columnTitle}>
               {isSortable &&
->>>>>>> 66e321eb
                 isRightAligned && (
                   <Icon
                     className="Icon mr1"
                     name={isAscending ? "chevronup" : "chevrondown"}
                     size={8}
                   />
-<<<<<<< HEAD
-                ),
-              columnTitle,
-              isSortable &&
-=======
                 )}
               {columnTitle}
               {isSortable &&
->>>>>>> 66e321eb
                 !isRightAligned && (
                   <Icon
                     className="Icon ml1"
                     name={isAscending ? "chevronup" : "chevrondown"}
                     size={8}
                   />
-<<<<<<< HEAD
-                ),
-            ],
+                )}
+            </Ellipsified>,
             column,
             columnIndex,
           )}
-=======
-                )}
-            </Ellipsified>
-          </div>
->>>>>>> 66e321eb
           <Draggable
             axis="x"
             bounds={{ left: RESIZE_HANDLE_WIDTH }}
