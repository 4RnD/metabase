--- conflicted
+++ resolved
@@ -76,11 +76,7 @@
    [dk.ative/docjure "1.13.0"]                                        ; Excel export
    [environ "1.1.0"]                                                  ; easy environment management
    [hiccup "1.0.5"]                                                   ; HTML templating
-<<<<<<< HEAD
-   [honeysql "0.9.2" :exclusions [org.clojure/clojurescript]]         ; Transform Clojure data structures to SQL
-=======
    [honeysql "0.9.4" :exclusions [org.clojure/clojurescript]]         ; Transform Clojure data structures to SQL
->>>>>>> 99627766
    [io.forward/yaml "1.0.9"                                           ; Clojure wrapper for YAML library SnakeYAML (which we already use for liquidbase)
     :exclusions [org.clojure/clojure
                  org.flatland/ordered
