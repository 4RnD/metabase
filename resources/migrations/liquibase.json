{
  "databaseChangeLog": [
      {"include": {"file": "migrations/001_initial_schema.json"}},
      {"include": {"file": "migrations/002_add_session_table.json"}},
      {"include": {"file": "migrations/004_add_setting_table.json"}},
      {"include": {"file": "migrations/005_add_org_report_tz_column.json"}},
      {"include": {"file": "migrations/006_disconnect_orgs.json"}},
      {"include": {"file": "migrations/007_add_field_parent_id.json"}},
      {"include": {"file": "migrations/008_add_display_name_columns.json"}},
      {"include": {"file": "migrations/009_add_table_visibility_type_column.json"}},
<<<<<<< HEAD
      {"include": {"file": "migrations/010_cleanup_dashboard_perms.yaml"}}
=======
      {"include": {"file": "migrations/010_add_revision_table.yaml"}}
>>>>>>> e778d5eb
  ]
}<|MERGE_RESOLUTION|>--- conflicted
+++ resolved
@@ -8,10 +8,7 @@
       {"include": {"file": "migrations/007_add_field_parent_id.json"}},
       {"include": {"file": "migrations/008_add_display_name_columns.json"}},
       {"include": {"file": "migrations/009_add_table_visibility_type_column.json"}},
-<<<<<<< HEAD
-      {"include": {"file": "migrations/010_cleanup_dashboard_perms.yaml"}}
-=======
-      {"include": {"file": "migrations/010_add_revision_table.yaml"}}
->>>>>>> e778d5eb
+      {"include": {"file": "migrations/010_add_revision_table.yaml"}},
+      {"include": {"file": "migrations/011_cleanup_dashboard_perms.yaml"}}
   ]
 }